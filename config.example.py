#!/usr/bin/env python3
# -*- coding: utf-8 -*-

"""Configuration settings for Solver module

   Please edit "pagurl" and "sitekey" with the reCAPTCHA you are trying to
   solve.
   
   Edit proxy_source with the URL/file of your proxies
   
   Check this page for more details:
   https://2captcha.com/2captcha-api#solving_recaptchav2_new

   Should work with the configured values unless your proxies are really slow.

<<<<<<< HEAD
settings = {
    "debug": True, # Prints actions as they occur, in your console
    "headless": False, # Run browser headlessly
    "keyboard_traverse": False, # Tab/Enter clicking of buttons instead
    "check_blacklist": False, # Check Google search page for unusual traffic 
                              # text and close on true before solving
    "gmail": "",  # Leave blank to ignore
    "gmail_password": "",  # Signing into google increases probability of success
=======
   I wouldn't touch data files, unless you're crazy.
"""
>>>>>>> ab8606f7

import nonocaptcha
package_dir = nonocaptcha.__package_dir__

settings = {
    "debug": True,  # Prints actions as they occur, in your console
    "headless": False,  # Run browser headlessly
    "keyboard_traverse": False,  # Tab/Enter clicking of buttons instead
    "check_blacklist": False,  # Check Google search page for unusual traffic
    # text and close on true before solving
    "api_subkey": "",  # API key for Azure Cognitive Services
    "pageurl": "https://google.com/recaptcha/api2/demo",  # ReCAPTCHA pageurl
    "sitekey": "6Le-wvkSAAAAAPBMRTvw0Q4Muexq9bi0DJwx_mJ-",  # ReCAPTCHA sitekey
    "proxy_source": "",  # Only used for app.py or run.py
    "data_files": {
<<<<<<< HEAD
        "override_js": "data/override.js", # Used to override navigator
        "deface_html": "data/deface.html", # HTML code to deface page
        "resolutions_json": "data/resolutions.json", # Monitor resolutions
        "cookies": "data/cookie_jar"  # Stores cookies
=======
        "override_js": f"{package_dir}/data/override.js",
        "deface_html": f"{package_dir}/data/deface.html",
        "resolutions_json": f"{package_dir}/data/resolutions.json",
>>>>>>> ab8606f7
    },
    "wait_timeout": {
        "load_timeout": 30,  # Seconds to wait for page to load
        "deface_timeout": 30,  # Seconds to wait for page to be defaced
        "success_timeout": 5,  # Seconds to wait due to checkbox animation
        "audio_button_timeout": 10,  # Seconds to wait for audio button
        "audio_link_timeout": 10,  # Seconds to wait for the audio link,
        # not the download!
        "reload_timeout": 10,  # Seconds to wait for audio reload
    },
}<|MERGE_RESOLUTION|>--- conflicted
+++ resolved
@@ -13,19 +13,8 @@
 
    Should work with the configured values unless your proxies are really slow.
 
-<<<<<<< HEAD
-settings = {
-    "debug": True, # Prints actions as they occur, in your console
-    "headless": False, # Run browser headlessly
-    "keyboard_traverse": False, # Tab/Enter clicking of buttons instead
-    "check_blacklist": False, # Check Google search page for unusual traffic 
-                              # text and close on true before solving
-    "gmail": "",  # Leave blank to ignore
-    "gmail_password": "",  # Signing into google increases probability of success
-=======
    I wouldn't touch data files, unless you're crazy.
 """
->>>>>>> ab8606f7
 
 import nonocaptcha
 package_dir = nonocaptcha.__package_dir__
@@ -40,17 +29,28 @@
     "pageurl": "https://google.com/recaptcha/api2/demo",  # ReCAPTCHA pageurl
     "sitekey": "6Le-wvkSAAAAAPBMRTvw0Q4Muexq9bi0DJwx_mJ-",  # ReCAPTCHA sitekey
     "proxy_source": "",  # Only used for app.py or run.py
+    "debug": True, # Prints actions as they occur, in your console
+    "headless": False, # Run browser headlessly
+    "keyboard_traverse": False, # Tab/Enter clicking of buttons instead
+    "check_blacklist": False, # Check Google search page for unusual traffic
+                              # text and close on true before solving
+    "gmail": "",  # Leave blank to ignore
+    "gmail_password": "",  # Signing into google increases probability of success
+
+    "api_subkey": "", # API key for Azure Cognitive Services
+    "pageurl": "https://google.com/recaptcha/api2/demo",   # ReCAPTCHA pageurl
+    "sitekey": "6Le-wvkSAAAAAPBMRTvw0Q4Muexq9bi0DJwx_mJ-", # ReCAPTCHA sitekey
+    "proxy_source":
+        "", # Only used for app.py or run.py
+
     "data_files": {
-<<<<<<< HEAD
+        "override_js": f"{package_dir}/data/override.js",
+        "deface_html": f"{package_dir}/data/deface.html",
+        "resolutions_json": f"{package_dir}/data/resolutions.json",
         "override_js": "data/override.js", # Used to override navigator
         "deface_html": "data/deface.html", # HTML code to deface page
         "resolutions_json": "data/resolutions.json", # Monitor resolutions
         "cookies": "data/cookie_jar"  # Stores cookies
-=======
-        "override_js": f"{package_dir}/data/override.js",
-        "deface_html": f"{package_dir}/data/deface.html",
-        "resolutions_json": f"{package_dir}/data/resolutions.json",
->>>>>>> ab8606f7
     },
     "wait_timeout": {
         "load_timeout": 30,  # Seconds to wait for page to load
